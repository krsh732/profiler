/* This Source Code Form is subject to the terms of the Mozilla Public
 * License, v. 2.0. If a copy of the MPL was not distributed with this
 * file, You can obtain one at http://mozilla.org/MPL/2.0/. */

// @flow

import React, { PureComponent } from 'react';
import classNames from 'classnames';
<<<<<<< HEAD
import {
  formatNumber,
  formatPercent,
  formatBytes,
  formatValueTotal,
} from '../../utils/format-numbers';

=======
import formatTimeLength from '../../utils/format-time-length';
import { bailoutTypeInformation } from '../../profile-logic/marker-info';
>>>>>>> e16d498c
import type { TracingMarker } from '../../types/profile-derived';
import type { MarkerPayload } from '../../types/markers';
import type { NotVoidOrNull } from '../../types/utils';

function _markerDetail<T: NotVoidOrNull>(
  key: string,
  label: string,
  value: T,
  fn: T => string = String
): Array<React$Element<*> | string> {
  return [
    <div className="tooltipLabel" key="{key}">
      {label}:
    </div>,
    fn(value),
  ];
}

function getMarkerDetails(data: MarkerPayload): React$Element<*> | null {
  if (data) {
    switch (data.type) {
      case 'UserTiming': {
        return (
          <div className="tooltipDetails">
            {_markerDetail('name', 'Name', data.name)}
          </div>
        );
      }
      case 'DOMEvent': {
        let latency = 0;
        if (data.timeStamp) {
          latency = `${formatNumber(data.startTime - data.timeStamp)}ms`;
        }
        return (
          <div className="tooltipDetails">
            {_markerDetail('type', 'Type', data.eventType)}
            {latency ? _markerDetail('latency', 'Latency', latency) : null}
          </div>
        );
      }
      case 'GCMinor': {
        if (data.nursery) {
          const nursery = data.nursery;
          switch (nursery.status) {
            case 'complete': {
              return (
                <div className="tooltipDetails">
                  {_markerDetail('gcreason', 'Reason', nursery.reason)}
                  {_markerDetail(
                    'gcpromotion',
                    'Bytes tenured',
                    formatValueTotal(
                      nursery.bytes_tenured,
                      nursery.bytes_used,
                      formatBytes
                    )
                  )}
                  {nursery.cur_capacity &&
                    _markerDetail(
                      'gcnurseryusage',
                      'Bytes used',
                      formatValueTotal(
                        nursery.bytes_used,
                        nursery.cur_capacity,
                        formatBytes
                      )
                    )}
                  {_markerDetail(
                    'gcnewnurserysize',
                    'New nursery size',
                    nursery.new_capacity,
                    formatBytes
                  )}
                </div>
              );
            }
            case 'nursery disabled':
              return (
                <div className="tooltipDetails">
                  {_markerDetail('gcstatus', 'Status', 'Nursery disabled')}
                </div>
              );
            case 'nursery empty':
              return (
                <div className="tooltipDetails">
                  {_markerDetail('gcstatus', 'Status', 'Nursery empty')}
                </div>
              );
            default:
              return null;
          }
        } else {
          return null;
        }
      }
      case 'GCMajor': {
        const timings = data.timings;
        switch (timings.status) {
          case 'aborted':
            return (
              <div className="tooltipDetails">
                {_markerDetail('status', 'Status', 'Aborted (OOM)')}
              </div>
            );
          case 'completed': {
            return (
              <div className="tooltipDetails">
                {_markerDetail('gcreason', 'Reason', timings.reason)}
                {timings.nonincremental_reason !== 'None' &&
                  _markerDetail(
                    'gcnonincrementalreason',
                    'Non-incremental reason',
                    timings.nonincremental_reason
                  )}
                {_markerDetail(
                  'gctime',
                  'Total slice times',
                  timings.total_time,
                  x => x + 'ms'
                )}
                {_markerDetail(
                  'gcmaxpause',
                  'Max Pause',
                  timings.max_pause,
                  x => x + 'ms'
                )}
                {_markerDetail(
                  'gcusage',
                  'Heap usage',
                  timings.allocated_bytes,
                  formatBytes
                )}
                {_markerDetail(
                  'gcmmu20ms',
                  'MMU 20ms',
                  timings.mmu_20ms,
                  formatPercent
                )}
                {_markerDetail(
                  'gcmmu50ms',
                  'MMU 50ms',
                  timings.mmu_50ms,
                  formatPercent
                )}
                {_markerDetail('gcnumminors', 'Minor GCs', timings.minor_gcs)}
                {_markerDetail('gcnumslices', 'Slices', timings.slices)}
                {_markerDetail(
                  'gcnumzones',
                  'Zones',
                  formatValueTotal(
                    timings.zones_collected,
                    timings.total_zones,
                    String
                  )
                )}
                {_markerDetail(
                  'gcnumcompartments',
                  'Compartments',
                  timings.total_compartments
                )}
              </div>
            );
          }
          default:
            return null;
        }
      }
      case 'GCSlice': {
        const timings = data.timings;
        let triggers;
        if (timings.trigger_amount && timings.trigger_threshold) {
          triggers = _markerDetail(
            'gctrigger',
            'Trigger (amt/trig)',
            formatValueTotal(
              timings.trigger_amount,
              timings.trigger_threshold,
              formatBytes,
              false
            )
          );
        }
        return (
          <div className="tooltipDetails">
            {_markerDetail('gcreason', 'Reason', timings.reason)}
            {_markerDetail('gcbudget', 'Budget', timings.budget)}
            {_markerDetail(
              'gcstate',
              'States',
              timings.initial_state + ' – ' + timings.final_state
            )}
            {triggers}
            {_markerDetail('gcfaults', 'Page faults', timings.page_faults)}
          </div>
        );
      }
      case 'Bailout': {
        return (
          <div className="tooltipDetails">
            {_markerDetail('bailoutType', 'Type', data.bailoutType)}
            {_markerDetail('where', 'Where', data.where)}
            {_markerDetail('script', 'Script', data.script)}
            {_markerDetail('functionLine', 'Function Line', data.functionLine)}
            {_markerDetail('bailoutLine', 'Bailout Line', data.bailoutLine)}
            <div className="tooltipLabel">Description:</div>
            <div style={{ maxWidth: '300px' }}>
              {bailoutTypeInformation['Bailout_' + data.bailoutType]}
            </div>
          </div>
        );
      }
      case 'Invalidation': {
        return (
          <div className="tooltipDetails">
            {_markerDetail('url', 'URL', data.url)}
            {_markerDetail('line', 'Line', data.line)}
          </div>
        );
      }
      default:
    }
  }
  return null;
}

type Props = {
  marker: TracingMarker,
  className?: string,
  threadName?: string,
};

export default class MarkerTooltipContents extends PureComponent {
  props: Props;

  render() {
    const { marker, className, threadName } = this.props;
    const details = getMarkerDetails(marker.data);

    return (
      <div className={classNames('tooltipMarker', className)}>
        <div className={classNames({ tooltipHeader: details })}>
          <div className="tooltipOneLine">
            <div className="tooltipTiming">
              {formatNumber(marker.dur)}ms
            </div>
            <div className="tooltipTitle">
              {marker.title || marker.name}
            </div>
          </div>
          {threadName
            ? <div className="tooltipDetails">
                <div className="tooltipLabel">Thread:</div>
                {threadName}
              </div>
            : null}
        </div>
        {details}
      </div>
    );
  }
}<|MERGE_RESOLUTION|>--- conflicted
+++ resolved
@@ -6,18 +6,13 @@
 
 import React, { PureComponent } from 'react';
 import classNames from 'classnames';
-<<<<<<< HEAD
 import {
   formatNumber,
   formatPercent,
   formatBytes,
   formatValueTotal,
 } from '../../utils/format-numbers';
-
-=======
-import formatTimeLength from '../../utils/format-time-length';
 import { bailoutTypeInformation } from '../../profile-logic/marker-info';
->>>>>>> e16d498c
 import type { TracingMarker } from '../../types/profile-derived';
 import type { MarkerPayload } from '../../types/markers';
 import type { NotVoidOrNull } from '../../types/utils';
